--- conflicted
+++ resolved
@@ -115,7 +115,7 @@
 
 # example content
 examples/content/
-<<<<<<< HEAD
+examples/tmp/
 
 # Zip files
 **.zip
@@ -124,8 +124,4 @@
 /local
 
 # settings.toml files anywhere in the directory hierarchy
-**settings.toml
-=======
-examples/tmp/
-**.zip
->>>>>>> 78df74b9
+**settings.toml