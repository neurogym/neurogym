#!/usr/bin/env python3
# -*- coding: utf-8 -*-


import numpy as np
import gym
import warnings

from neurogym.utils.random import trunc_exp

METADATA_DEF_KEYS = ['description', 'paper_name', 'paper_link', 'timing',
                     'tags']

OBNOW = 'ob_unknown_yet'  # TODO: temporary hack to create constant placeholder


def _clean_string(string):
    return ' '.join(string.replace('\n', '').split())


def env_string(env, short=False):
    if short:
        string = "<{:s}>".format(type(env).__name__)
        return string

    string = ''
    metadata = env.metadata
    docstring = env.__doc__
    string += "### {:s}\n".format(type(env).__name__)
    paper_name = metadata.get('paper_name',
                              None) or 'Missing paper name'
    paper_name = _clean_string(paper_name)
    paper_link = metadata.get('paper_link', None)
    string += "Doc: {:s}\n".format(docstring)
    string += "Reference paper \n"
    if paper_link is None:
        string += "{:s}\n".format(paper_name)
        string += 'Missing paper link\n'
    else:
        string += "[{:s}]({:s})\n".format(paper_name, paper_link)
    # add timing info
    # TODO: Add timing info back?
    # if isinstance(env, TrialEnv):
    #     timing = env.timing
    #     string += '\nPeriod timing (ms) \n'
    #     for key, val in timing.items():
    #         dist, args = val
    #         string +=\
    #             key + ' : ' + tasktools.random_number_name(dist, args) + '\n'

    if env.rewards is not None: #if env.rewards is an array, if env.rewards will throw an error
        string += '\nReward structure \n'
        try: #if the reward structure is a dictionary
            for key, val in env.rewards.items():
                string += key + ' : ' + str(val) + '\n'
        except AttributeError: #otherwise just add the reward structure to the string?
            string += str(env.rewards)

    # add extra info
    other_info = list(set(metadata.keys()) - set(METADATA_DEF_KEYS))
    if len(other_info) > 0:
        string += "\nOther parameters: \n"
        for key in other_info:
            string += key + ' : ' + _clean_string(str(metadata[key])) + '\n'
    # tags
    if 'tags' in metadata:
        tags = metadata['tags']
        string += '\nTags: '
        for tag in tags:
            string += tag + ', '
        string = string[:-2] + '.\n'

    return string


class BaseEnv(gym.Env):
    """The base Neurogym class to include dt"""

    def __init__(self, dt=100):
        super(BaseEnv, self).__init__()
        self.dt = dt
        self.t = self.t_ind = 0
        self.tmax = 10000  # maximum time steps
        self.performance = 0
        self.rewards = {}
        self.rng = np.random.RandomState()

    def seed(self, seed=None):
        """Set random seed."""
        self.rng = np.random.RandomState(seed)
        if self.action_space is not None:
            self.action_space.seed(seed)
        return [seed]

    # TODO: should return just the initial ob
    # def reset(self):
    #     """Do nothing. Run one step"""
    #     return self.step(self.action_space.sample())


class TrialEnv(BaseEnv):
    """The main Neurogym class for trial-based envs."""

    def __init__(self, dt=100, num_trials_before_reset=10000000, r_tmax=0):
        super(TrialEnv, self).__init__(dt=dt)
        self.r_tmax = r_tmax
        self.num_tr = 0
        self.num_tr_exp = num_trials_before_reset
        self.trial = None
        self._ob_built = False
        self._gt_built = False
        self._has_gt = False  # check if the task ever defined gt

        self._default_ob_value = None  # default to 0

        # For optional periods
        self.timing = {}
        self.start_t = dict()
        self.end_t = dict()
        self.start_ind = dict()
        self.end_ind = dict()
        self._tmax = 0  # Length of each trial

        self._top = self

    def __str__(self):
        """Information about task."""
<<<<<<< HEAD
        return env_string(self, short=True)  # TODO: simplify, too long now
=======
        return env_string(self, short=True)
>>>>>>> 3636dbba

    def _new_trial(self, **kwargs):
        """Private interface for starting a new trial.

        Returns:
            trial: dict of trial information. Available to step function as
                self.trial
        """
        raise NotImplementedError('_new_trial is not defined by user.')

    def _step(self, action):
        """Private interface for the environment.

        Receives an action and returns a new state, a reward, a flag variable
        indicating whether the experiment has ended and a dictionary with
        useful information
        """
        raise NotImplementedError('_step is not defined by user.')

    def seed(self, seed=None):
        """Set random seed."""
        self.rng = np.random.RandomState(seed)
        if hasattr(self, 'action_space') and self.action_space is not None:
            self.action_space.seed(seed)
        for key, val in self.timing.items():
            try:
                val.seed(seed)
            except AttributeError:
                pass
        return [seed]

    def post_step(self, ob, reward, done, info):
        """
        Optional task-specific wrapper applied at the end of step.

        It allows to modify ob online (e.g. provide a specific observation for
                                       different actions made by the agent)
        """
        return ob, reward, done, info

    def new_trial(self, **kwargs):
        """Public interface for starting a new trial.

        Returns:
            trial: dict of trial information. Available to step function as
                self.trial
        """
        # Reset for next trial
        self._tmax = 0  # reset, self.tmax not reset so it can be used in step
        self._ob_built = False
        self._gt_built = False
        trial = self._new_trial(**kwargs)
        self.trial = trial
        self.num_tr += 1  # Increment trial count
        self._has_gt = self._gt_built
        return trial

    def step(self, action):
        """Public interface for the environment."""
        ob, reward, done, info = self._step(action)

        if 'new_trial' not in info:
            info['new_trial'] = False

        if self._has_gt and 'gt' not in info:
            # If gt is built, default gt to gt_now
            # must run before incrementing t
            info['gt'] = self.gt_now

        self.t += self.dt  # increment within trial time count
        self.t_ind += 1

        if self.t + self.dt > self.tmax and not info['new_trial']:
            info['new_trial'] = True
            reward += self.r_tmax

        # TODO: new_trial happens after step, so trial indx precedes obs change
        if info['new_trial']:
            info['performance'] = self.performance
            self.t = self.t_ind = 0  # Reset within trial time count
            trial = self._top.new_trial()
            self.performance = 0
            info['trial'] = trial
        if ob is OBNOW:
            ob = self.ob[self.t_ind]
        return self.post_step(ob, reward, done, info)

    def reset(self, seed=None, return_info=False, options=None, step_fn=None, no_step=False):
        """Reset the environment.

        Args:
            seed: random seed
            return_info: if False, return only the initial observation, else return also some extra info
            options: additional options used to reset the env
            step_fn: function or None. If function, overwrite original
                self.step function
            no_step: bool. If True, no step is taken and observation randomly
                sampled. Default False.
        """
        super().reset(seed=seed)  # set the random seed in gym.Env
        self.seed(seed)

        self.num_tr = 0
        self.t = self.t_ind = 0

        self._top.new_trial()

        # have to also call step() to get the initial ob since some wrappers modify step() but not new_trial()
        self.action_space.seed(0)
        if no_step:
            return self.observation_space.sample()
        if step_fn is None:
            ob, _, _, _ = self._top.step(self.action_space.sample())
        else:
            ob, _, _, _ = step_fn(self.action_space.sample())
        return ob

    def render(self, mode='human'):
        """
        plots relevant variables/parameters
        """
        pass

    def set_top(self, wrapper):
        """Set top to be wrapper."""
        self._top = wrapper

    def sample_time(self, period):
        timing = self.timing[period]
        if isinstance(timing, (int, float)):
            t = timing
        elif callable(timing):
            t = timing()
        elif isinstance(timing[0], (int, float)):
            # Expect list of int/float, and use random choice
            t = self.rng.choice(timing)
        else:
            dist, args = timing
            if dist == 'uniform':
                t = self.rng.uniform(*args)
            elif dist == 'choice':
                t = self.rng.choice(args)
            elif dist == 'truncated_exponential':
                t = trunc_exp(self.rng, *args)
            elif dist == 'constant':
                t = args
            else:
                raise ValueError('Unknown dist:', str(dist))
        return (t // self.dt) * self.dt

    def add_period(self, period, duration=None, before=None, after=None,
                   last_period=False):
        """Add an period.

        Args:
            period: string or list of strings, name of the period
            duration: float or None, duration of the period
                if None, inferred from timing_fn
            before: (optional) str, name of period that this period is before
            after: (optional) str, name of period that this period is after
                or float, time of period start
            last_period: bool, default False. If True, then this is last period
                will generate self.tmax, self.tind, and self.ob
        """
        assert not self._ob_built, 'Cannot add period after ob ' \
                                   'is built, i.e. after running add_ob'
        if isinstance(period, str):
            pass
        else:
            if duration is None:
                duration = [None] * len(period)
            else:
                assert len(duration) == len(period),\
                    'duration and period must have same length'

            # Recursively calling itself
            self.add_period(period[0], duration=duration[0], after=after)
            for i in range(1, len(period)):
                is_last = (i == len(period) - 1) and last_period
                self.add_period(period[i], duration=duration[i],
                                after=period[i - 1], last_period=is_last)
            return

        if duration is None:
            # duration = (self.timing_fn[period]() // self.dt) * self.dt
            duration = self.sample_time(period)

        if after is not None:
            if isinstance(after, str):
                start = self.end_t[after]
            else:
                start = after
        elif before is not None:
            start = self.start_t[before] - duration
        else:
            start = 0  # default start with 0

        self.start_t[period] = start
        self.end_t[period] = start + duration
        self.start_ind[period] = int(start/self.dt)
        self.end_ind[period] = int((start + duration)/self.dt)

        self._tmax = max(self._tmax, start + duration)
        self.tmax = int(self._tmax/self.dt) * self.dt

    def _init_ob(self):
        """Initialize trial info with tmax, tind, ob"""
        tmax_ind = int(self._tmax/self.dt)
        ob_shape = [tmax_ind] + list(self.observation_space.shape)
        if self._default_ob_value is None:
            self.ob = np.zeros(ob_shape, dtype=self.observation_space.dtype)
        else:
            self.ob = np.full(ob_shape, self._default_ob_value,
                              dtype=self.observation_space.dtype)
        self._ob_built = True

    def _init_gt(self):
        """Initialize trial with ground_truth."""
        tmax_ind = int(self._tmax / self.dt)
        self.gt = np.zeros([tmax_ind] + list(self.action_space.shape),
                           dtype=self.action_space.dtype)
        self._gt_built = True

    def view_ob(self, period=None):
        """View observation of an period."""
        if not self._ob_built:
            self._init_ob()

        if period is None:
            return self.ob
        else:
            return self.ob[self.start_ind[period]:self.end_ind[period]]

    def _add_ob(self, value, period=None, where=None, reset=False):
        """Set observation in period to value.

        Args:
            value: np array (ob_space.shape, ...)
            period: string, must be name of an added period
            where: string or np array, location of stimulus to be added
        """
        if isinstance(period, str) or period is None:
            pass
        else:
            for p in period:
                self._add_ob(value, p, where, reset=reset)
            return

        # self.ob[self.start_ind[period]:self.end_ind[period]] = value
        ob = self.view_ob(period=period)
        if where is None:
            if reset:
                ob *= 0
            try:
                ob += value(ob)
            except TypeError:
                ob += value
        else:
            if isinstance(where, str):
                where = self.observation_space.name[where]
            # TODO: This only works if the slicing is one one-dimension
            if reset:
                ob[..., where] *= 0
            try:
                ob[..., where] += value(ob[..., where])
            except TypeError:
                ob[..., where] += value

    def add_ob(self, value, period=None, where=None):
        """Add value to observation.

        Args:
            value: array-like (ob_space.shape, ...)
            period: string, must be name of an added period
            where: string or np array, location of stimulus to be added
        """
        self._add_ob(value, period, where, reset=False)

    def add_randn(self, mu=0, sigma=1, period=None, where=None):
        if isinstance(period, str) or period is None:
            pass
        else:
            for p in period:
                self.add_randn(mu, sigma, p, where)
            return

        ob = self.view_ob(period=period)
        if where is None:
            ob += mu + self.rng.randn(*ob.shape) * sigma
        else:
            if isinstance(where, str):
                where = self.observation_space.name[where]
            # TODO: This only works if the slicing is one one-dimension
            ob[..., where] += mu + self.rng.randn(*ob[..., where].shape) * sigma

    def set_ob(self, value, period=None, where=None):
        self._add_ob(value, period, where, reset=True)

    def set_groundtruth(self, value, period=None, where=None):
        """Set groundtruth value."""
        if not self._gt_built:
            self._init_gt()

        if where is not None:
            # TODO: Only works for Discrete action_space, make it work for Box
            value = self.action_space.name[where][value]
        if isinstance(period, str):
            self.gt[self.start_ind[period]: self.end_ind[period]] = value
        elif period is None:
            self.gt[:] = value
        else:
            for p in period:
                self.set_groundtruth(value, p)

    def view_groundtruth(self, period):
        """View observation of an period."""
        if not self._gt_built:
            self._init_gt()
        return self.gt[self.start_ind[period]:self.end_ind[period]]

    def in_period(self, period, t=None):
        """Check if current time or time t is in period"""
        if t is None:
            t = self.t  # Default
        return self.start_t[period] <= t < self.end_t[period]

    @property
    def ob_now(self):
        return OBNOW

    @property
    def gt_now(self):
        return self.gt[self.t_ind]


class TrialWrapper(gym.Wrapper):
    """Base class for wrapping TrialEnv"""

    def __init__(self, env):
        super().__init__(env)
        self.env = env
        if not isinstance(self.unwrapped, TrialEnv):
            raise TypeError("Trial wrapper must be used on TrialEnv"
                            "Got instead", self.unwrapped)
        self.unwrapped.set_top(self)

    @property
    def task(self):
        """Alias."""
        return self.unwrapped

    def new_trial(self, **kwargs):
        raise NotImplementedError<|MERGE_RESOLUTION|>--- conflicted
+++ resolved
@@ -125,11 +125,7 @@
 
     def __str__(self):
         """Information about task."""
-<<<<<<< HEAD
-        return env_string(self, short=True)  # TODO: simplify, too long now
-=======
         return env_string(self, short=True)
->>>>>>> 3636dbba
 
     def _new_trial(self, **kwargs):
         """Private interface for starting a new trial.
