from collections.abc import Callable
from pathlib import Path
from typing import Any

import matplotlib.pyplot as plt
import numpy as np
from gymnasium import Wrapper

import neurogym as ngym
from neurogym.config.base import LOCAL_DIR
from neurogym.utils.plotting import fig_


class Monitor(Wrapper):
    """Monitor wrapper for NeuroGym environments.

    This class wraps a NeuroGym environment to track trial-based behavioral data,
    optionally log training progress, and generate visualizations. Data is collected
    at the end of each trial and can be saved periodically.

    The monitor can be configured using a `Config` object, a TOML file path, or a dictionary.
    If no config is provided, the constructor parameters act as a fallback to manually configure
    logging, plotting, and environment naming.

    Data is saved based on independent triggers and intervals for logging and plotting.

    Args:
        env: The NeuroGym environment to wrap.
        config: Optional configuration source. It can be:
            - a `Config` object (from `neurogym.Config`)
            - a string or `Path` pointing to a TOML config file
            - a dictionary to be validated as a Config model
        name: Optional name used for monitoring (defaults to env class name). Used only if `config` is not provided.
        plot_trigger: When to generate plots: "trial" or "step". Used only if `config` is not provided.
        plot_value: Frequency of plotting (every N trials or steps). Used only if `config` is not provided.
        log_trigger: When to log training info: "trial" or "step". Used only if `config` is not provided.
        log_value: Frequency of logging (every N trials or steps). Used only if `config` is not provided.
        create: Whether to generate visualizations. Used only if `config` is not provided.
        verbose: If True, prints info when saving data/logging. Used only if `config` is not provided.
        level: Logging level as string, e.g. "INFO", "DEBUG". Used only if `config` is not provided.
        ext: File extension for plot outputs (e.g., "png"). Used only if `config` is not provided.
        step_fn: Optional callable to override the environment's step function.

    Attributes:
<<<<<<< HEAD
        config: The final configuration object used (validated `Config`).
        data: Dictionary storing collected behavioral data (e.g., rewards, actions, performance).
        num_tr: Number of completed trials.
        t: Number of timesteps completed (used if `plot_trigger` is "step").
        save_dir: Path where data and plots are saved.
=======
        data: Dictionary containing behavioral data
            action: List of actions taken when a trial ends, for each trial
            reward: List of rewards received when a trial ends, for each trial
            cum_reward: List of cumulative rewards for each trial
            performance: List of performance when a trial ends, for each trial
        num_tr: Number of trials completed
        t: Number of timesteps completed (when sv_stp="timestep")
>>>>>>> 8aea294d
    """

    metadata = {  # noqa: RUF012
        "description": (
            "Saves relevant behavioral information: rewards, actions, observations, new trial, ground truth."
        ),
        "paper_link": None,
        "paper_name": None,
    }

    def __init__(
        self,
        env: ngym.TrialEnv,
        config: ngym.Config | str | Path | None = None,
        name: str | None = None,
        plot_trigger: str = "trial",
        plot_value: int = 1000,
        log_trigger: str = "trial",
        log_value: int = 1000,
        create: bool = False,
        verbose: bool = True,
        level: str = "INFO",
        ext: str = "png",
        step_fn: Callable | None = None,
    ) -> None:
        super().__init__(env)
        self.env = env
        self.step_fn = step_fn
<<<<<<< HEAD

        log_format = "<magenta>Neurogym</magenta> | <cyan>{time:YYYY-MM-DD@HH:mm:ss}</cyan> | <level>{message}</level>"

        cfg: ngym.Config
        if config is None:
            config_dict = {
                "env": {"name": env.unwrapped.__class__.__name__},
                "monitor": {
                    "name": name or "Monitor",
                    "plot": {
                        "create": create,
                        "ext": ext,
                        "trigger": plot_trigger,
                        "value": plot_value,
                        "title": env.unwrapped.__class__.__name__,
                    },
                    "log": {
                        "verbose": verbose,
                        "format": log_format,
                        "level": level,
                        "trigger": log_trigger,
                        "value": log_value,
                    },
                },
                "local_dir": LOCAL_DIR,
            }
            cfg = ngym.Config.model_validate(config_dict)
        elif isinstance(config, (str, Path)):
            cfg = ngym.Config(config_file=config)
        else:
            cfg = config  # type: ignore[arg-type]

        self.config: ngym.Config = cfg

        # Assign names for the environment and/or the monitor if they are empty
        if len(self.config.env.name) == 0:
            self.config.env.name = self.env.unwrapped.__class__.__name__
        if len(self.config.monitor.name) == 0:
            self.config.monitor.name = self.__class__.__name__

        self._configure_logger()

        self.data: dict[str, list] = {"action": [], "reward": [], "performance": []}
        if self.config.monitor.plot.trigger == "step":
            self.t = 0
        self.num_tr = 0

        # Directory for saving plots
        save_dir_name = f"{self.config.env.name}/{ngym.utils.iso_timestamp()}"
        self.save_dir = ngym.utils.ensure_dir(self.config.local_dir / save_dir_name)

        # Figures
        if self.config.monitor.plot.create:
            self.stp_counter = 0
=======
        # data to save
        self.cum_reward = 0
        self.data: dict[str, list] = {"action": [], "reward": [], "cum_reward": [], "performance": []}
        self.sv_per = sv_per
        self.sv_stp = sv_stp
        self.fig_type = fig_type
        if self.sv_stp == "timestep":
            self.t: int = 0
        self.verbose = verbose
        self.folder: str = "tmp" if folder is None else folder
        Path(self.folder).mkdir(parents=True, exist_ok=True)

        # seeding
        self.sv_name: str = str(Path(self.folder) / f"{self.env.unwrapped.__class__.__name__}_bhvr_data_{name}_")
        # figure
        self.sv_fig = sv_fig
        self.name: str = name
        if self.sv_fig:
            self.num_stps_sv_fig = num_stps_sv_fig
            self.stp_counter: int = 0
>>>>>>> 8aea294d
            self.ob_mat: list = []
            self.act_mat: list = []
            self.rew_mat: list = []
            self.gt_mat: list = []
            self.perf_mat: list = []

    def _configure_logger(self):
        ngym.logger.remove()
        ngym.logger.configure(**self.config.monitor.log.make_config())
        ngym.logger.info("Logger configured.")

    def reset(self, seed=None):
        """Reset the environment.

        Args:
            seed: Random seed for the environment

        Returns:
            The initial observation from the environment reset
        """
        self.cum_reward = 0
        return super().reset(seed=seed)

    def step(self, action: Any, collect_data: bool = True) -> tuple[Any, float, bool, bool, dict[str, Any]]:
        """Execute one environment step.

        This method:
        1. Takes a step in the environment
        2. Collects data if sv_fig is enabled
        3. Saves data when a trial completes and saving conditions are met

        Args:
            action: The action to take in the environment
            collect_data: If True, collect and save data

        Returns:
            Tuple of (observation, reward, terminated, truncated, info)
        """
        if self.step_fn is not None:
            obs, rew, terminated, truncated, info = self.step_fn(action)
        else:
            obs, rew, terminated, truncated, info = self.env.step(action)
<<<<<<< HEAD
        if self.config.monitor.plot.create:
=======
        self.cum_reward += rew
        if self.sv_fig:
>>>>>>> 8aea294d
            self.store_data(obs, action, rew, info)
        if self.config.monitor.plot.trigger == "step":
            self.t += 1
        if info.get("new_trial", False):
            self.num_tr += 1
            self.data["action"].append(action)
            self.data["reward"].append(rew)
            self.data["cum_reward"].append(self.cum_reward)
            self.cum_reward = 0
            for key in info:
                if key not in self.data:
                    self.data[key] = [info[key]]
                else:
                    self.data[key].append(info[key])

            # save data
            save = (
                self.t >= self.config.monitor.plot.interval
                if self.config.monitor.plot.trigger == "step"
                else self.num_tr % self.config.monitor.plot.interval == 0
            )
            if save and collect_data:
                # Create save path with pathlib for cross-platform compatibility
                save_path = self.config.local_dir / f"trial_{self.num_tr}.npz"
                np.savez(save_path, **self.data)

                if self.config.monitor.log.verbose:
                    print("--------------------")
                    print(f"Data saved to: {save_path}")
                    print(f"Number of trials: {self.num_tr}")
                    print(f"Average reward: {np.mean(self.data['reward'])}")
                    print(f"Average performance: {np.mean(self.data['performance'])}")
                    print("--------------------")
                self.reset_data()
                if self.config.monitor.plot.create:
                    self.stp_counter = 0
                if self.config.monitor.plot.trigger == "step":
                    self.t = 0
        return obs, rew, terminated, truncated, info

    def reset_data(self) -> None:
        """Reset all data containers to empty lists."""
        for key in self.data:
            self.data[key] = []

    def store_data(self, obs: Any, action: Any, rew: float, info: dict[str, Any]) -> None:
        """Store data for visualization figures.

        Args:
            obs: Current observation
            action: Current action
            rew: Current reward
            info: Info dictionary from environment
        """
        if self.stp_counter <= self.config.monitor.plot.interval:
            self.ob_mat.append(obs)
            self.act_mat.append(action)
            self.rew_mat.append(rew)
            if "gt" in info:
                self.gt_mat.append(info["gt"])
            else:
                self.gt_mat.append(-1)
            if "performance" in info:
                self.perf_mat.append(info["performance"])
            else:
                self.perf_mat.append(-1)
            self.stp_counter += 1
        elif len(self.rew_mat) > 0:
            fname = self.save_dir / f"task_{self.num_tr:06d}.{self.config.monitor.plot.ext}"
            obs_mat = np.array(self.ob_mat)
            act_mat = np.array(self.act_mat)
            fig_(
                ob=obs_mat,
                actions=act_mat,
                gt=self.gt_mat,
                rewards=self.rew_mat,
                performance=self.perf_mat,
                fname=fname,
                name=self.config.monitor.plot.title,
            )
            self.ob_mat = []
            self.act_mat = []
            self.rew_mat = []
            self.gt_mat = []
            self.perf_mat = []

    def evaluate_policy(
        self,
        num_trials: int = 100,
        model: Any | None = None,
        verbose: bool = True,
    ) -> dict[str, float | list[float]]:
        """Evaluates the average performance of the RL agent in the environment.

        This method runs the given model (or random policy if None) on the
        environment for a specified number of trials and collects performance
        metrics.

        Args:
            num_trials: Number of trials to run for evaluation
            model: The policy model to evaluate (if None, uses random actions)
            verbose: If True, prints progress information
        Returns:
            dict: Dictionary containing performance metrics:
                - mean_performance: Average performance (if reported by environment)
                - mean_reward: Proportion of positive rewards
                - performances: List of performance values for each trial
                - rewards: List of rewards for each trial.
        """
        # Reset environment
        obs, _ = self.env.reset()

        # Initialize hidden states
        states = None
        episode_starts = np.array([True])

        # Tracking variables
        rewards = []
        cum_reward = 0.0
        cum_rewards = []
        performances = []
        # Initialize trial count
        trial_count = 0

        # Run trials
        while trial_count < num_trials:
            if model is not None:
                action, states = model.predict(obs, state=states, episode_start=episode_starts, deterministic=True)
            else:
                action = self.env.action_space.sample()

            # Use collect_data=False to avoid saving evaluation data
            obs, reward, _, _, info = self.step(action, collect_data=False)
            # Update episode_starts after each step
            episode_starts = np.array([False])
            cum_reward += reward

            if info.get("new_trial", False):
                trial_count += 1
                rewards.append(reward)
                cum_rewards.append(cum_reward)
                cum_reward = 0.0
                if "performance" in info:
                    performances.append(info["performance"])

                if verbose and trial_count % 1000 == 0:
                    print(f"Completed {trial_count}/{num_trials} trials")

                # Reset states at the end of each trial
                states = None
                episode_starts = np.array([True])

        # Calculate metrics
        performance_array = np.array([p for p in performances if p != -1])
        reward_array = np.array(rewards)
        cum_reward_array = np.array(cum_rewards)

        return {
<<<<<<< HEAD
            "mean_performance": (float(np.mean(performance_array)) if len(performance_array) > 0 else 0),
            "mean_reward": (float(np.mean(reward_array > 0)) if len(reward_array) > 0 else 0),
=======
            "rewards": rewards,
            "mean_reward": float(np.mean(reward_array > 0)) if len(reward_array) > 0 else 0,
            "cum_rewards": cum_rewards,
            "mean_cum_reward": float(np.mean(cum_reward_array)) if len(cum_reward_array) > 0 else 0,
>>>>>>> 8aea294d
            "performances": performances,
            "mean_performance": float(np.mean(performance_array)) if len(performance_array) > 0 else 0,
        }

    def plot_training_history(
        self,
        figsize: tuple[int, int] = (12, 6),
        save_fig: bool = True,
<<<<<<< HEAD
=======
        plot_performance: bool = True,
>>>>>>> 8aea294d
    ) -> plt.Figure | None:
        """Plot rewards and performance training history from saved data files with one data point per trial.

        Args:
            figsize: Figure size as (width, height) tuple
            save_fig: Whether to save the figure to disk
            plot_performance: Whether to plot performance in a separate plot
        Returns:
            matplotlib figure object
        """
        files = sorted(self.config.local_dir.glob("*.npz"))

        if not files:
            print("No data files found matching pattern: *.npz")
            return None

        print(f"Found {len(files)} data files")

        # Arrays to hold average values
        avg_rewards_per_file = []
        avg_cum_rewards_per_file = []
        avg_performances_per_file = []
        file_indices = []
        total_trials = 0

        for file in files:
            data = np.load(file, allow_pickle=True)

            if "reward" in data:
                rewards = data["reward"]
                if len(rewards) > 0:
                    avg_rewards_per_file.append(np.mean(rewards))
                    total_trials += len(rewards)
                    file_indices.append(total_trials)

            if "cum_reward" in data:
                cum_rewards = data["cum_reward"]
                if len(cum_rewards) > 0:
                    avg_cum_rewards_per_file.append(np.mean(cum_rewards))

            if "performance" in data:
                perfs = data["performance"]
                if len(perfs) > 0:
                    avg_performances_per_file.append(np.mean(perfs))

        fig, axes = plt.subplots(1, 2 if plot_performance else 1, figsize=figsize)
        if not isinstance(axes, np.ndarray):
            axes = [axes]

        # 1. Rewards and Cumulative Rewards plot
        ax1 = axes[0]

        if len(avg_rewards_per_file) == len(file_indices):
            ax1.plot(file_indices, avg_rewards_per_file, "o-", color="blue", label="Avg Reward", linewidth=2)
        if len(avg_cum_rewards_per_file) == len(file_indices):
            ax1.plot(file_indices, avg_cum_rewards_per_file, "s--", color="red", label="Avg Cum Reward", linewidth=2)

        ax1.set_xlabel("Cumulative Trials")
        ax1.set_ylabel("Reward / Cumulative Reward")
        common_ylim = (-0.05, 1.05)
        ax1.set_ylim(common_ylim)
        ax1.set_title("Reward and Cumulative Reward per File")

        overall_avg_reward = np.mean(avg_rewards_per_file)
        ax1.text(
            0.05,
            0.95,
            f"Overall Avg Reward: {overall_avg_reward:.4f}",
            transform=ax1.transAxes,
            verticalalignment="top",
            bbox={"boxstyle": "round", "facecolor": "white", "alpha": 0.8},
        )

        ax1.grid(True, which="both", axis="y", linestyle="--", alpha=0.7)
        ax1.legend(loc="lower center", bbox_to_anchor=(0.5, -0.3), ncol=2)

        # 2. Optional: Performances plot
        if plot_performance and len(axes) > 1:
            ax2 = axes[1]
            if len(avg_performances_per_file) == len(file_indices):
                ax2.plot(file_indices, avg_performances_per_file, "o-", color="green", linewidth=2)
            ax2.set_xlabel("Cumulative Trials")
            ax2.set_ylabel("Average Performance (0-1)")
            ax2.set_ylim(common_ylim)
            ax2.set_title("Average Performance per File")

            overall_avg_perf = np.mean(avg_performances_per_file)
            ax2.text(
                0.05,
                0.95,
                f"Overall Avg Perf: {overall_avg_perf:.4f}",
                transform=ax2.transAxes,
                verticalalignment="top",
                bbox={"boxstyle": "round", "facecolor": "white", "alpha": 0.8},
            )

            ax2.grid(True, which="both", axis="y", linestyle="--", alpha=0.7)
        plt.tight_layout()
        fig.subplots_adjust(top=0.8)
        plt.suptitle(
            f"Training History for {self.config.env.name}\n({len(files)} data files, {total_trials} total trials)",
            fontsize=14,
        )

        if save_fig:
            save_path = self.config.local_dir / f"{self.config.env.name}_training_history.png"
            plt.savefig(save_path, dpi=300, bbox_inches="tight")
            print(f"Figure saved to {save_path}")

        return fig<|MERGE_RESOLUTION|>--- conflicted
+++ resolved
@@ -42,21 +42,15 @@
         step_fn: Optional callable to override the environment's step function.
 
     Attributes:
-<<<<<<< HEAD
         config: The final configuration object used (validated `Config`).
-        data: Dictionary storing collected behavioral data (e.g., rewards, actions, performance).
-        num_tr: Number of completed trials.
-        t: Number of timesteps completed (used if `plot_trigger` is "step").
-        save_dir: Path where data and plots are saved.
-=======
-        data: Dictionary containing behavioral data
+        data: Dictionary containing behavioral data.
             action: List of actions taken when a trial ends, for each trial
             reward: List of rewards received when a trial ends, for each trial
             cum_reward: List of cumulative rewards for each trial
             performance: List of performance when a trial ends, for each trial
-        num_tr: Number of trials completed
-        t: Number of timesteps completed (when sv_stp="timestep")
->>>>>>> 8aea294d
+        num_tr: Number of completed trials.
+        t: Number of timesteps completed (used if `plot_trigger` is "step").
+        save_dir: Path where data and plots are saved.
     """
 
     metadata = {  # noqa: RUF012
@@ -85,7 +79,6 @@
         super().__init__(env)
         self.env = env
         self.step_fn = step_fn
-<<<<<<< HEAD
 
         log_format = "<magenta>Neurogym</magenta> | <cyan>{time:YYYY-MM-DD@HH:mm:ss}</cyan> | <level>{message}</level>"
 
@@ -128,7 +121,9 @@
 
         self._configure_logger()
 
-        self.data: dict[str, list] = {"action": [], "reward": [], "performance": []}
+        # data to save
+        self.data: dict[str, list] = {"action": [], "reward": [], "cum_reward": [], "performance": []}
+        self.cum_reward = 0.0
         if self.config.monitor.plot.trigger == "step":
             self.t = 0
         self.num_tr = 0
@@ -140,28 +135,6 @@
         # Figures
         if self.config.monitor.plot.create:
             self.stp_counter = 0
-=======
-        # data to save
-        self.cum_reward = 0
-        self.data: dict[str, list] = {"action": [], "reward": [], "cum_reward": [], "performance": []}
-        self.sv_per = sv_per
-        self.sv_stp = sv_stp
-        self.fig_type = fig_type
-        if self.sv_stp == "timestep":
-            self.t: int = 0
-        self.verbose = verbose
-        self.folder: str = "tmp" if folder is None else folder
-        Path(self.folder).mkdir(parents=True, exist_ok=True)
-
-        # seeding
-        self.sv_name: str = str(Path(self.folder) / f"{self.env.unwrapped.__class__.__name__}_bhvr_data_{name}_")
-        # figure
-        self.sv_fig = sv_fig
-        self.name: str = name
-        if self.sv_fig:
-            self.num_stps_sv_fig = num_stps_sv_fig
-            self.stp_counter: int = 0
->>>>>>> 8aea294d
             self.ob_mat: list = []
             self.act_mat: list = []
             self.rew_mat: list = []
@@ -204,12 +177,8 @@
             obs, rew, terminated, truncated, info = self.step_fn(action)
         else:
             obs, rew, terminated, truncated, info = self.env.step(action)
-<<<<<<< HEAD
+        self.cum_reward += rew
         if self.config.monitor.plot.create:
-=======
-        self.cum_reward += rew
-        if self.sv_fig:
->>>>>>> 8aea294d
             self.store_data(obs, action, rew, info)
         if self.config.monitor.plot.trigger == "step":
             self.t += 1
@@ -368,15 +337,10 @@
         cum_reward_array = np.array(cum_rewards)
 
         return {
-<<<<<<< HEAD
-            "mean_performance": (float(np.mean(performance_array)) if len(performance_array) > 0 else 0),
-            "mean_reward": (float(np.mean(reward_array > 0)) if len(reward_array) > 0 else 0),
-=======
             "rewards": rewards,
             "mean_reward": float(np.mean(reward_array > 0)) if len(reward_array) > 0 else 0,
             "cum_rewards": cum_rewards,
             "mean_cum_reward": float(np.mean(cum_reward_array)) if len(cum_reward_array) > 0 else 0,
->>>>>>> 8aea294d
             "performances": performances,
             "mean_performance": float(np.mean(performance_array)) if len(performance_array) > 0 else 0,
         }
@@ -385,10 +349,7 @@
         self,
         figsize: tuple[int, int] = (12, 6),
         save_fig: bool = True,
-<<<<<<< HEAD
-=======
         plot_performance: bool = True,
->>>>>>> 8aea294d
     ) -> plt.Figure | None:
         """Plot rewards and performance training history from saved data files with one data point per trial.
 
