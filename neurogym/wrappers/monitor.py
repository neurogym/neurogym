<<<<<<< HEAD
import tempfile
=======
from collections.abc import Callable
>>>>>>> 581e2eac
from pathlib import Path
from typing import Any

import matplotlib.pyplot as plt
import numpy as np
from gymnasium import Wrapper

from neurogym.utils.plotting import fig_


class Monitor(Wrapper):
    """Monitor wrapper for NeuroGym environments.

    This class wraps NeuroGym environments to monitor and collect behavioral data
    during training and evaluation. It saves relevant behavioral information such as
    rewards, actions, observations, new trial flags, and ground truth.

<<<<<<< HEAD
    DATA COLLECTION BEHAVIOR:
=======
    Data collection behavior:
>>>>>>> 581e2eac
    - The Monitor records data points ONLY at the end of trials (when info["new_trial"]=True).
    - Each data point represents one complete behavioral trial, not individual timesteps.
    - For NeuroGym tasks, this typically occurs when the agent makes a decision in the
      decision period, or when the trial is aborted.
    - Data is saved to disk at regular intervals (e.g., every 1000 trials) and internal
      data containers are reset after each save.

    Args:
        env: The NeuroGym environment to wrap
        folder: Path to folder where data will be saved. If None, uses a temporary directory.
        sv_per: How often to save data (in trials or timesteps, depending on sv_stp)
        sv_stp: Unit for sv_per, either "trial" or "timestep"
        verbose: If True, prints information about average reward and number of trials
        sv_fig: If True, saves figures visualizing the experiment structure
        num_stps_sv_fig: Number of trial steps to include in each visualization figure
        name: Optional name suffix for saved files
        fig_type: File format for saved figures (e.g., 'png', 'svg', 'pdf')
        step_fn: Optional custom step function to use instead of env.step

    Attributes:
        data: Dictionary containing behavioral data (actions, rewards, etc.)
        num_tr: Number of trials completed
        t: Number of timesteps completed (when sv_stp="timestep")
    """

    metadata = {  # noqa: RUF012
        "description": (
            "Saves relevant behavioral information: rewards, actions, observations, new trial, ground truth."
        ),
        "paper_link": None,
        "paper_name": None,
    }

    def __init__(
        self,
        env: Any,
        folder: str | None = None,
        sv_per: int = 100000,
        sv_stp: str = "trial",
        verbose: bool = False,
        sv_fig: bool = False,
        num_stps_sv_fig: int = 100,
        name: str = "",
        fig_type: str = "png",
        step_fn: Callable | None = None,
    ) -> None:
        super().__init__(env)
        self.env = env
        self.num_tr: int = 0
        self.step_fn = step_fn
        # data to save
        self.data: dict[str, list] = {"action": [], "reward": [], "performance": []}
        self.sv_per = sv_per
        self.sv_stp = sv_stp
        self.fig_type = fig_type
        if self.sv_stp == "timestep":
            self.t: int = 0
        self.verbose = verbose
<<<<<<< HEAD
        if folder is None:
            temp_dir = tempfile.mkdtemp(prefix="neurogym_monitor_")
            self.folder = temp_dir
        else:
            self.folder = str(folder)
        Path(self.folder).mkdir(parents=True, exist_ok=True)
        self.name = name

        # Create save name using pathlib for cross-platform compatibility
        self.sv_name = Path(self.folder) / f"{self.env.unwrapped.__class__.__name__}_bhvr_data_{name}_"

=======
        self.folder: str = "tmp" if folder is None else folder
        Path(self.folder).mkdir(parents=True, exist_ok=True)

        # seeding
        self.sv_name: str = str(Path(self.folder) / f"{self.env.__class__.__name__}_bhvr_data_{name}_")
>>>>>>> 581e2eac
        # figure
        self.sv_fig = sv_fig
        self.name: str = name
        if self.sv_fig:
            self.num_stps_sv_fig = num_stps_sv_fig
            self.stp_counter: int = 0
            self.ob_mat: list = []
            self.act_mat: list = []
            self.rew_mat: list = []
            self.gt_mat: list = []
            self.perf_mat: list = []

    def reset(self, seed=None):
        """Reset the environment.

        Args:
            seed: Random seed for the environment
<<<<<<< HEAD

        Returns:
            The initial observation from the environment reset
        """
        return super().reset(seed=seed)

    def step(self, action, collect_data=True):
        """Execute one environment step.

=======

        Returns:
            The initial observation from the environment reset
        """
        return super().reset(seed=seed)

    def step(self, action: Any, collect_data: bool = True) -> tuple[Any, float, bool, bool, dict[str, Any]]:
        """Execute one environment step.

>>>>>>> 581e2eac
        This method:
        1. Takes a step in the environment
        2. Collects data if sv_fig is enabled
        3. Saves data when a trial completes and saving conditions are met

        Args:
            action: The action to take in the environment
            collect_data: If True, collect and save data

        Returns:
            Tuple of (observation, reward, terminated, truncated, info)
        """
        if self.step_fn:
            obs, rew, terminated, truncated, info = self.step_fn(action)
        else:
            obs, rew, terminated, truncated, info = self.env.step(action)
        if self.sv_fig:
            self.store_data(obs, action, rew, info)
        if self.sv_stp == "timestep":
            self.t += 1
        if info.get("new_trial", False):
            self.num_tr += 1
            self.data["action"].append(action)
            self.data["reward"].append(rew)
            for key in info:
                if key not in self.data:
                    self.data[key] = [info[key]]
                else:
                    self.data[key].append(info[key])

            # save data
            save = False
            save = self.t >= self.sv_per if self.sv_stp == "timestep" else self.num_tr % self.sv_per == 0
            if save and collect_data:
                # Create save path with pathlib for cross-platform compatibility
                save_path = f"{self.sv_name}{self.num_tr}.npz"
                np.savez(save_path, **self.data)

                if self.verbose:
                    print("--------------------")
                    print(f"Data saved to: {save_path}")
                    print(f"Number of trials: {self.num_tr}")
                    print(f"Average reward: {np.mean(self.data['reward'])}")
                    print(f"Average performance: {np.mean(self.data['performance'])}")
                    print("--------------------")
                self.reset_data()
                if self.sv_fig:
                    self.stp_counter = 0
                if self.sv_stp == "timestep":
                    self.t = 0
        return obs, rew, terminated, truncated, info

    def reset_data(self) -> None:
        """Reset all data containers to empty lists."""
        for key in self.data:
            self.data[key] = []

<<<<<<< HEAD
    def store_data(self, obs, action, rew, info) -> None:
=======
    def store_data(self, obs: Any, action: Any, rew: float, info: dict[str, Any]) -> None:
>>>>>>> 581e2eac
        """Store data for visualization figures.

        Args:
            obs: Current observation
            action: Current action
            rew: Current reward
            info: Info dictionary from environment
        """
        if self.stp_counter <= self.num_stps_sv_fig:
            self.ob_mat.append(obs)
            self.act_mat.append(action)
            self.rew_mat.append(rew)
            if "gt" in info:
                self.gt_mat.append(info["gt"])
            else:
                self.gt_mat.append(-1)
            if "performance" in info:
                self.perf_mat.append(info["performance"])
            else:
                self.perf_mat.append(-1)
            self.stp_counter += 1
        elif len(self.rew_mat) > 0:
            fname = (
                Path(self.folder) / f"{self.env.unwrapped.__class__.__name__}_task_{self.num_tr:06d}.{self.fig_type}"
            )
            obs_mat = np.array(self.ob_mat)
            act_mat = np.array(self.act_mat)
            fig_(
                ob=obs_mat,
                actions=act_mat,
                gt=self.gt_mat,
                rewards=self.rew_mat,
                performance=self.perf_mat,
                fname=fname,
            )
            self.ob_mat = []
            self.act_mat = []
            self.rew_mat = []
            self.gt_mat = []
            self.perf_mat = []

<<<<<<< HEAD
    def evaluate_policy(self, num_trials=100, model=None, verbose=True):
=======
    def evaluate_policy(
        self,
        num_trials: int = 100,
        model: Any | None = None,
        verbose: bool = True,
    ) -> dict[str, float | list[float]]:
>>>>>>> 581e2eac
        """Evaluates the average performance of the RL agent in the environment.

        This method runs the given model (or random policy if None) on the
        environment for a specified number of trials and collects performance
        metrics.

        Args:
            num_trials: Number of trials to run for evaluation
            model: The policy model to evaluate (if None, uses random actions)
            verbose: If True, prints progress information
<<<<<<< HEAD

=======
>>>>>>> 581e2eac
        Returns:
            dict: Dictionary containing performance metrics:
                - mean_performance: Average performance (if reported by environment)
                - mean_reward: Proportion of positive rewards
                - performances: List of performance values for each trial
<<<<<<< HEAD
                - rewards: List of rewards for each trial
=======
                - rewards: List of rewards for each trial.
>>>>>>> 581e2eac
        """
        # Reset environment
        obs, _ = self.env.reset()

        # Initialize hidden states
        states = None
        episode_starts = np.array([True])

        # Tracking variables
        performances = []
        rewards = []
        trial_count = 0

        # Run trials
        while trial_count < num_trials:
            if model is not None:
                action, states = model.predict(obs, state=states, episode_start=episode_starts, deterministic=True)
            else:
                action = self.env.action_space.sample()

            # Use collect_data=False to avoid saving evaluation data
            obs, reward, _, _, info = self.step(action, collect_data=False)
            # Update episode_starts after each step
            episode_starts = np.array([False])

            if info.get("new_trial", False):
                trial_count += 1
                rewards.append(reward)
                if "performance" in info:
                    performances.append(info["performance"])

                if verbose and trial_count % 1000 == 0:
                    print(f"Completed {trial_count}/{num_trials} trials")

                # Reset states at the end of each trial
                states = None
                episode_starts = np.array([True])

        # Calculate metrics
        performance_array = np.array([p for p in performances if p != -1])
        reward_array = np.array(rewards)

        return {
<<<<<<< HEAD
            "mean_performance": np.mean(performance_array) if len(performance_array) > 0 else 0,
            "mean_reward": np.mean(reward_array > 0) if len(reward_array) > 0 else 0,
=======
            "mean_performance": float(np.mean(performance_array)) if len(performance_array) > 0 else 0,
            "mean_reward": float(np.mean(reward_array > 0)) if len(reward_array) > 0 else 0,
>>>>>>> 581e2eac
            "performances": performances,
            "rewards": rewards,
        }

<<<<<<< HEAD
    def plot_training_history(self, figsize=(12, 6), save_fig=True):
        """Plot training history from saved data files with one data point per trial.
=======
    def plot_training_history(self, figsize: tuple[int, int] = (12, 6), save_fig: bool = True) -> plt.Figure | None:
        """Plot rewards and performance training history from saved data files with one data point per trial.
>>>>>>> 581e2eac

        Args:
            figsize: Figure size as (width, height) tuple
            save_fig: Whether to save the figure to disk
<<<<<<< HEAD

=======
>>>>>>> 581e2eac
        Returns:
            matplotlib figure object
        """
        env_name = self.env.unwrapped.__class__.__name__
        log_folder = self.folder

        base_path = Path(log_folder)
        files = sorted(base_path.glob(f"{env_name}_bhvr_data_{self.name}_*.npz"))

        if not files:
            print(f"No data files found matching pattern: {env_name}_bhvr_data_{self.name}_*.npz")
            return None

        print(f"Found {len(files)} data files")

        # Arrays to hold average values for each file
        avg_rewards_per_file = []
        avg_performances_per_file = []
        file_indices = []  # To store file numbers or trial counts
        total_trials = 0

        # Process each file
        for file in files:
            data = np.load(file, allow_pickle=True)

            # Process rewards
            if "reward" in data:
                rewards = data["reward"]
                if len(rewards) > 0:
                    avg_rewards_per_file.append(np.mean(rewards))
                    total_trials += len(rewards)
                    file_indices.append(total_trials)  # Use cumulative trial count as x-axis value

            # Process performances
            if "performance" in data:
                perfs = data["performance"]
                if len(perfs) > 0:
                    avg_performances_per_file.append(np.mean(perfs))

        # Create plot
        fig, (ax1, ax2) = plt.subplots(1, 2, figsize=figsize)

        # 1. Rewards plot
        ax1.plot(file_indices, avg_rewards_per_file, "o-", color="blue", linewidth=2)
        ax1.set_title("Average Reward per File")
        ax1.set_xlabel("Cumulative Trials")
        ax1.set_ylabel("Average Reward")
        ax1.set_ylim(-0.05, 1.05)

        overall_avg_reward = np.mean(avg_rewards_per_file)
        ax1.text(
            0.05,
            0.95,
            f"Overall Avg Reward: {overall_avg_reward:.4f}",
            transform=ax1.transAxes,
            verticalalignment="top",
            bbox={"boxstyle": "round", "facecolor": "white", "alpha": 0.8},
        )

        # 2. Performances plot
        ax2.plot(file_indices, avg_performances_per_file, "o-", color="green", linewidth=2)
        ax2.set_title("Average Performance per File")
        ax2.set_xlabel("Cumulative Trials")
        ax2.set_ylabel("Average Performance (0-1)")
        ax2.set_ylim(-0.05, 1.05)
        overall_avg_perf = np.mean(avg_performances_per_file)
        ax2.text(
            0.05,
            0.95,
            f"Overall Avg Performance: {overall_avg_perf:.4f}",
            transform=ax2.transAxes,
            verticalalignment="top",
            bbox={"boxstyle": "round", "facecolor": "white", "alpha": 0.8},
        )

        plt.tight_layout()
        plt.suptitle(
            f"Training History for {env_name}\n({len(files)} data files, {total_trials} total trials)",
            fontsize=14,
            y=1.05,
        )

        # Save the figure
        if save_fig:
            save_path = Path(log_folder) / f"{env_name}_training_history.png"
            plt.savefig(save_path, dpi=300, bbox_inches="tight")
            print(f"Figure saved to {save_path}")

        return fig<|MERGE_RESOLUTION|>--- conflicted
+++ resolved
@@ -1,8 +1,4 @@
-<<<<<<< HEAD
-import tempfile
-=======
 from collections.abc import Callable
->>>>>>> 581e2eac
 from pathlib import Path
 from typing import Any
 
@@ -20,11 +16,7 @@
     during training and evaluation. It saves relevant behavioral information such as
     rewards, actions, observations, new trial flags, and ground truth.
 
-<<<<<<< HEAD
-    DATA COLLECTION BEHAVIOR:
-=======
     Data collection behavior:
->>>>>>> 581e2eac
     - The Monitor records data points ONLY at the end of trials (when info["new_trial"]=True).
     - Each data point represents one complete behavioral trial, not individual timesteps.
     - For NeuroGym tasks, this typically occurs when the agent makes a decision in the
@@ -83,25 +75,11 @@
         if self.sv_stp == "timestep":
             self.t: int = 0
         self.verbose = verbose
-<<<<<<< HEAD
-        if folder is None:
-            temp_dir = tempfile.mkdtemp(prefix="neurogym_monitor_")
-            self.folder = temp_dir
-        else:
-            self.folder = str(folder)
-        Path(self.folder).mkdir(parents=True, exist_ok=True)
-        self.name = name
-
-        # Create save name using pathlib for cross-platform compatibility
-        self.sv_name = Path(self.folder) / f"{self.env.unwrapped.__class__.__name__}_bhvr_data_{name}_"
-
-=======
         self.folder: str = "tmp" if folder is None else folder
         Path(self.folder).mkdir(parents=True, exist_ok=True)
 
         # seeding
         self.sv_name: str = str(Path(self.folder) / f"{self.env.__class__.__name__}_bhvr_data_{name}_")
->>>>>>> 581e2eac
         # figure
         self.sv_fig = sv_fig
         self.name: str = name
@@ -119,27 +97,15 @@
 
         Args:
             seed: Random seed for the environment
-<<<<<<< HEAD
 
         Returns:
             The initial observation from the environment reset
         """
         return super().reset(seed=seed)
 
-    def step(self, action, collect_data=True):
-        """Execute one environment step.
-
-=======
-
-        Returns:
-            The initial observation from the environment reset
-        """
-        return super().reset(seed=seed)
-
     def step(self, action: Any, collect_data: bool = True) -> tuple[Any, float, bool, bool, dict[str, Any]]:
         """Execute one environment step.
 
->>>>>>> 581e2eac
         This method:
         1. Takes a step in the environment
         2. Collects data if sv_fig is enabled
@@ -197,11 +163,7 @@
         for key in self.data:
             self.data[key] = []
 
-<<<<<<< HEAD
-    def store_data(self, obs, action, rew, info) -> None:
-=======
     def store_data(self, obs: Any, action: Any, rew: float, info: dict[str, Any]) -> None:
->>>>>>> 581e2eac
         """Store data for visualization figures.
 
         Args:
@@ -243,16 +205,12 @@
             self.gt_mat = []
             self.perf_mat = []
 
-<<<<<<< HEAD
-    def evaluate_policy(self, num_trials=100, model=None, verbose=True):
-=======
     def evaluate_policy(
         self,
         num_trials: int = 100,
         model: Any | None = None,
         verbose: bool = True,
     ) -> dict[str, float | list[float]]:
->>>>>>> 581e2eac
         """Evaluates the average performance of the RL agent in the environment.
 
         This method runs the given model (or random policy if None) on the
@@ -263,20 +221,12 @@
             num_trials: Number of trials to run for evaluation
             model: The policy model to evaluate (if None, uses random actions)
             verbose: If True, prints progress information
-<<<<<<< HEAD
-
-=======
->>>>>>> 581e2eac
         Returns:
             dict: Dictionary containing performance metrics:
                 - mean_performance: Average performance (if reported by environment)
                 - mean_reward: Proportion of positive rewards
                 - performances: List of performance values for each trial
-<<<<<<< HEAD
-                - rewards: List of rewards for each trial
-=======
                 - rewards: List of rewards for each trial.
->>>>>>> 581e2eac
         """
         # Reset environment
         obs, _ = self.env.reset()
@@ -320,32 +270,18 @@
         reward_array = np.array(rewards)
 
         return {
-<<<<<<< HEAD
-            "mean_performance": np.mean(performance_array) if len(performance_array) > 0 else 0,
-            "mean_reward": np.mean(reward_array > 0) if len(reward_array) > 0 else 0,
-=======
             "mean_performance": float(np.mean(performance_array)) if len(performance_array) > 0 else 0,
             "mean_reward": float(np.mean(reward_array > 0)) if len(reward_array) > 0 else 0,
->>>>>>> 581e2eac
             "performances": performances,
             "rewards": rewards,
         }
 
-<<<<<<< HEAD
-    def plot_training_history(self, figsize=(12, 6), save_fig=True):
-        """Plot training history from saved data files with one data point per trial.
-=======
     def plot_training_history(self, figsize: tuple[int, int] = (12, 6), save_fig: bool = True) -> plt.Figure | None:
         """Plot rewards and performance training history from saved data files with one data point per trial.
->>>>>>> 581e2eac
 
         Args:
             figsize: Figure size as (width, height) tuple
             save_fig: Whether to save the figure to disk
-<<<<<<< HEAD
-
-=======
->>>>>>> 581e2eac
         Returns:
             matplotlib figure object
         """
