--- conflicted
+++ resolved
@@ -26,29 +26,16 @@
       data containers are reset after each save.
 
     Args:
-<<<<<<< HEAD
         env: The wrapped environment.
         config: An optional configuration (either a `Config` object or a `str` or `Path` object
             pointing to a TOML configuration file). Defaults to None.
         step_function: An optional step function to override the built-in `step()`
             method provided by the environment. Defaults to None.
-=======
-        env: The NeuroGym environment to wrap
-        folder: Path to folder where data will be saved. If None, uses a temporary directory.
-        sv_per: How often to save data (in trials or timesteps, depending on sv_stp)
-        sv_stp: Unit for sv_per, either "trial" or "timestep"
-        verbose: If True, prints information about average reward and number of trials
-        sv_fig: If True, saves figures visualizing the experiment structure
-        num_stps_sv_fig: Number of trial steps to include in each visualization figure
-        name: Optional name suffix for saved files
-        fig_type: File format for saved figures (e.g., 'png', 'svg', 'pdf')
-        step_fn: Optional custom step function to use instead of env.step
 
     Attributes:
         data: Dictionary containing behavioral data (actions, rewards, etc.)
         num_tr: Number of trials completed
         t: Number of timesteps completed (when sv_stp="timestep")
->>>>>>> 12b993fa
     """
 
     metadata = {  # noqa: RUF012
@@ -61,7 +48,6 @@
 
     def __init__(
         self,
-<<<<<<< HEAD
         env: ngym.TrialEnv,
         config: ngym.Config | str | Path | None = None,
         step_function: Callable | None = None,
@@ -92,42 +78,6 @@
         # Figures
         if self.config.monitor.plot.create:
             self.stp_counter = 0
-=======
-        env: Any,
-        folder: str | None = None,
-        sv_per: int = 100000,
-        sv_stp: str = "trial",
-        verbose: bool = False,
-        sv_fig: bool = False,
-        num_stps_sv_fig: int = 100,
-        name: str = "",
-        fig_type: str = "png",
-        step_fn: Callable | None = None,
-    ) -> None:
-        super().__init__(env)
-        self.env = env
-        self.num_tr: int = 0
-        self.step_fn = step_fn
-        # data to save
-        self.data: dict[str, list] = {"action": [], "reward": [], "performance": []}
-        self.sv_per = sv_per
-        self.sv_stp = sv_stp
-        self.fig_type = fig_type
-        if self.sv_stp == "timestep":
-            self.t: int = 0
-        self.verbose = verbose
-        self.folder: str = "tmp" if folder is None else folder
-        Path(self.folder).mkdir(parents=True, exist_ok=True)
-
-        # seeding
-        self.sv_name: str = str(Path(self.folder) / f"{self.env.unwrapped.__class__.__name__}_bhvr_data_{name}_")
-        # figure
-        self.sv_fig = sv_fig
-        self.name: str = name
-        if self.sv_fig:
-            self.num_stps_sv_fig = num_stps_sv_fig
-            self.stp_counter: int = 0
->>>>>>> 12b993fa
             self.ob_mat: list = []
             self.act_mat: list = []
             self.rew_mat: list = []
@@ -153,11 +103,6 @@
     def step(self, action: Any, collect_data: bool = True) -> tuple[Any, float, bool, bool, dict[str, Any]]:
         """Execute one environment step.
 
-<<<<<<< HEAD
-    def step(self, action):
-        if self.step_function:
-            obs, rew, terminated, truncated, info = self.step_function(action)
-=======
         This method:
         1. Takes a step in the environment
         2. Collects data if sv_fig is enabled
@@ -172,7 +117,6 @@
         """
         if self.step_fn:
             obs, rew, terminated, truncated, info = self.step_fn(action)
->>>>>>> 12b993fa
         else:
             obs, rew, terminated, truncated, info = self.env.step(action)
         if self.config.monitor.plot.create:
@@ -190,21 +134,11 @@
                     self.data[key].append(info[key])
 
             # save data
-<<<<<<< HEAD
             save = (
                 self.t >= self.config.monitor.plot.interval
                 if self.config.monitor.plot.trigger == "step"
                 else self.num_tr % self.config.monitor.plot.interval == 0
             )
-            if save:
-                np.savez(self.save_dir / f"trial-{self.num_tr!s}.npz", **self.data)
-                if self.config.monitor.log.verbose:
-                    print("--------------------")
-                    print("Number of trials: ", self.num_tr)
-                    print("Average reward: ", np.mean(self.data["reward"]))
-=======
-            save = False
-            save = self.t >= self.sv_per if self.sv_stp == "timestep" else self.num_tr % self.sv_per == 0
             if save and collect_data:
                 # Create save path with pathlib for cross-platform compatibility
                 save_path = f"{self.sv_name}{self.num_tr}.npz"
@@ -216,7 +150,6 @@
                     print(f"Number of trials: {self.num_tr}")
                     print(f"Average reward: {np.mean(self.data['reward'])}")
                     print(f"Average performance: {np.mean(self.data['performance'])}")
->>>>>>> 12b993fa
                     print("--------------------")
                 self.reset_data()
                 if self.config.monitor.plot.create:
@@ -230,10 +163,6 @@
         for key in self.data:
             self.data[key] = []
 
-<<<<<<< HEAD
-    def store_data(self, obs, action, rew, info) -> None:
-        if self.stp_counter <= self.config.monitor.plot.interval:
-=======
     def store_data(self, obs: Any, action: Any, rew: float, info: dict[str, Any]) -> None:
         """Store data for visualization figures.
 
@@ -243,8 +172,7 @@
             rew: Current reward
             info: Info dictionary from environment
         """
-        if self.stp_counter <= self.num_stps_sv_fig:
->>>>>>> 12b993fa
+        if self.stp_counter <= self.config.monitor.plot.interval:
             self.ob_mat.append(obs)
             self.act_mat.append(action)
             self.rew_mat.append(rew)
@@ -258,13 +186,7 @@
                 self.perf_mat.append(-1)
             self.stp_counter += 1
         elif len(self.rew_mat) > 0:
-<<<<<<< HEAD
             fname = self.save_dir / f"task_{self.num_tr:06d}.{self.config.monitor.plot.ext}"
-=======
-            fname = (
-                Path(self.folder) / f"{self.env.unwrapped.__class__.__name__}_task_{self.num_tr:06d}.{self.fig_type}"
-            )
->>>>>>> 12b993fa
             obs_mat = np.array(self.ob_mat)
             act_mat = np.array(self.act_mat)
             fig_(
