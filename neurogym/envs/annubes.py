--- conflicted
+++ resolved
@@ -167,10 +167,6 @@
         else:
             self.set_groundtruth(0, period="fixation")
             self.set_groundtruth(0, period="stimulus")
-<<<<<<< HEAD
-
-        return {"catch": catch, "stim_type": stim_type, "stim_value": stim_value}
-=======
             self.set_groundtruth(0, period="iti")
             # Reset sequential count for catch trials
             self.sequential_count = 1
@@ -182,9 +178,6 @@
             "stim_value": stim_value,
             "sequential_count": self.sequential_count,
         }
-
-        return self.trial
->>>>>>> 4d194eef
 
     def _step(self, action: int) -> tuple:  # type: ignore[override]
         """Internal method to compute the environment's response to the agent's action.
