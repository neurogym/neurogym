from typing import Any

import numpy as np

from neurogym.core import TrialEnv
from neurogym.utils import spaces


class AnnubesEnv(TrialEnv):
    """General class for the Annubes type of tasks.

    TODO: Move everything below to __init__.

    Args:
        session: Configuration dictionary for the types of trials that can appear during a session.
            The keys are modalities or combinations thereof, and the values are the probabilities of
            those appearing in a trial.
            NOTE: Probabilities are interpreted as being relative to each other.
            For instance, `{"v": 0.25, "a": 0.75}` means that `a` would occur three times as often as `v`,
            which is the same as setting the session to `{"v": 1, "a": 3}`.
            Furthermore, the probability of a catch trial is given separately (cf. `catch_prob` below).
            For instance, if the catch probability is `0.5`, the probabilities will be used only
            in the remaining (`1 - catch_prob`) of the trials.
            If the session is `None` or an empty dictionary, it defaults to `{"v": 0.5, "a": 0.5}`.
        catch_prob: Probability of catch trials in the session. Must be between 0 and 1 (inclusive).
        intensities: A dictionary mapping each modality to a list of its possible intensity values.
            NOTE: If the modality is not present during a trial, its intensity is set to 0.
        stim_time: Duration of each stimulus in ms.
        max_sequential: Maximum number of sequential trials of the same stimulus type.
            By default, it applies only to the stimulus types defined in `session`, i.e.,
            it does not apply to catch trials. You can use `None` as a key in the `max_sequential`
            to set an explicit limit for sequential catch trials.
        fix_intensity: Intensity of input signal during fixation.
        fix_time: Fixation time specification. Can be one of the following:
            - A number (int or float): Fixed duration in milliseconds.
            - A callable: Function that returns the duration when called.
            - A list of numbers: Random choice from the list.
            - A tuple specifying a distribution:
                - ("uniform", (min, max)): Uniform distribution between min and max.
                - ("choice", [options]): Random choice from the given options.
                - ("truncated_exponential", [parameters]): Truncated exponential distribution.
                - ("constant", value): Always returns the given value.
                - ("until", end_time): Sets duration to reach the specified end time.
            The final duration is rounded down to the nearest multiple of the simulation timestep (dt).
            Note that the duration of each input and output signal is increased by this time.
        iti: Inter-trial interval, or time window between sequential trials, in ms. Same format as `fix_time`.
        dt: Time step in ms.
        tau: Time constant in ms.
        output_behavior: List of possible intensity values of the behavioral output.
            Currently only the smallest and largest value of this list are used.
        noise_std: Standard deviation of the input noise.
        rewards: Dictionary of rewards for different outcomes. The keys are "abort", "correct", and "fail".
        random_seed: Seed for numpy's random number generator (rng).
            If an int is given, it will be used as the seed for `np.random.default_rng()`.

    Raises:
        ValueError: Raised if not all modalities have assigned intensities.
    """

    @staticmethod
    def _check_max_sequential_conflict(
        session: dict,
        modalities: set,
        catch_prob: float,
        max_sequential: dict | int | None,
        prepare: bool = False,
    ) -> bool:
        """Check the satisfiability of the the max_sequential condition.

        An example of a scenario where that could be a problem is if the catch probability
        is 0 and one or more modalities are supposed to appear 100% of the time,
        but at the same time max_sequential imposes a limit on how many times
        that stimulus can be presented.

        Args:
            session: A session dictionary with stimulus types.
            modalities: A tuple of modalities extracted from the session.
            catch_prob: The catch probability.
            max_sequential: An optional dictionary or integer specifying the
                number of consecutive stimulus presentations.
            prepare: Prepare the max_sequential dictionary first.
                This can be useful if the caller is a test function.

        Raises:
            ValueError: Raised if the max_sequential condition is not satisfiable.

        Returns:
            An indication of whether the max_sequential condition can be satisfied.
        """
        if prepare:
            # Get the properly formatted max_sequential dictionary.
            max_sequential = AnnubesEnv.prepare_max_sequential(
                session, modalities, catch_prob, max_sequential, check=False
            )

        rtol = float(10 * np.finfo(float).eps)
        atol = float(10 * np.finfo(float).eps)

        if not np.isclose(catch_prob, 0.0, rtol, atol):
            return False

        mod_probs = {mod: 0.0 for mod in modalities}
        for stim, prob in session.items():
            if not isinstance(stim, tuple):
                stim = (stim,)  # noqa: PLW2901
            for modality in stim:
                mod_probs[modality] += prob

        return any(max_sequential[k] is not None and np.isclose(v, 1.0, rtol, atol) for k, v in mod_probs.items())  # type: ignore[index]

    @staticmethod
    def prepare_session(
        session: dict[str | tuple[str, ...], float] | None,
    ) -> tuple[dict[str | tuple[str, ...], float], set[str]]:
        """Validate the session keys, extract modalities and nsure that all probabilities are sane.

        NOTE: This is a static method because it's also used by the AnnubesEnv tests.

        Args:
            session: The requested modalities (and combinations thereof) with their probabilities.

        Raises:
            AttributeError: Raised if the session is not a dictionary.
            AttributeError: Raised if the session dictionary is empty.
            ValueError: Raised if there are negative probabilities.
            ValueError: Raised if all probabilities specified in the session are 0.

        Returns:
            The validated session dictionary and the set of elementary modalities.
        """
        # Run some common sense checks on the session dictionary.
        if not isinstance(session, dict):
            msg = "The session must be a dictionary."
            raise TypeError(msg)

        if any(s < 0.0 for s in session.values()):
            msg = "Please ensure that all probabilities are non-negative."
            raise ValueError(msg)

        # Sum of all the probabilities in the session dictionary.
        # This will be used to normalise the values.
        probability_sum = sum(session.values())

        # Ensure that at least one probability is nonzero.
        if probability_sum < np.finfo(float).eps:
            msg = "Please ensure that at least one modality has a non-zero probability."
            raise ValueError(msg)

        # Validate the entries and extract the modalities.
        valid_session: dict = {}
        modalities = set()
        for stim, prob in session.items():
            if stim is None or isinstance(stim, str):
                modalities.add(stim)

            elif isinstance(stim, tuple):
                for element in stim:
                    if not (element is None or isinstance(element, str)):
                        msg = f"Invalid modality: {element}."
                        raise TypeError(msg)
                    modalities.add(element)

                    # Add missing modalities with probability 0 to the session.
                    # TODO: This might not be necessary in general, but at present
                    # the plotting function breaks if a modality is defined *only*
                    # as part of a multi-modal stimulus and does not exist as a key
                    # in the session dictionary.
                    valid_session.setdefault(element, 0.0)

                # Sort the key for multimodal stimuli (facilitates testing).
                stim = tuple(sorted(stim))  # noqa: PLW2901

            else:
                msg = f"Invalid session entry: {stim}."
                raise TypeError(msg)

            valid_session[stim] = prob / probability_sum

        return (valid_session, modalities)

    @staticmethod
    def prepare_max_sequential(
        session: dict,
        modalities: set,
        catch_prob: float,
        max_sequential: dict | int | None,
        check: bool = True,
    ) -> dict[str | None, int | None]:
        """Process and assign the respective max_sequential limits to each modality.

        Args:
            session: A session dictionary.
            modalities: A list of modalities extracted from the session dictionary.
            catch_prob: The catch probability.
            max_sequential: An optional dictionary or integer specifying the
                number of consecutive stimulus presentations.
            check: Check if the constraints imposed by max_sequential are actually feasible.

        Raises:
            ValueError: Raised if the max_sequential condition is not satisfiable.

        Returns:
            A dictionary specifying the number of consecutive stimulus presentations.
        """
        # Now populate max_sequential, including for catch trials ('None' key)
        default_max_sequential = max_sequential if isinstance(max_sequential, int) else None
        _max_sequential: dict = {}
        for modality in modalities:
            _max_sequential.setdefault(modality, default_max_sequential)
        if isinstance(max_sequential, dict):
            # Only set the max_sequential for catch trials if it is
            # explicitly set in the max_sequential dictionary.
            _max_sequential[None] = max_sequential.get(None, default_max_sequential)
        else:
            _max_sequential[None] = None
        max_sequential = _max_sequential

        if check and AnnubesEnv._check_max_sequential_conflict(session, modalities, catch_prob, max_sequential):
            msg = "Invalid settings: max_sequential imposes a limit on a modality that should appear in every trial."
            raise ValueError(msg)

        return max_sequential

    def __init__(
        self,
        session: dict[str | tuple[str, ...], float],
        catch_prob: float,
        intensities: dict[str, list[float]] | None = None,
        stim_time: int = 1000,
        max_sequential: dict[str | None, int | None] | int | None = None,
        fix_intensity: float = 0,
        fix_time: Any = 500,
        iti: Any = 0,
        dt: int = 100,
        tau: int = 100,
        output_behavior: list[float] | None = None,
        noise_std: float = 0.01,
        rewards: dict[str, float] | None = None,
        random_seed: int | None = None,
    ):
        # Validate the session and extract individual modalities.
        (session, modalities) = AnnubesEnv.prepare_session(session)

        # Ensure that each modality has an associated intensity.
        # The set of modalities is authoritative, so we can just compare
        # it with the set of keys in the `intensities` dictionary.
        if intensities is None:
            intensities = {modality: [0.8, 0.9, 1.0] for modality in modalities}
        if set(intensities) != set(modalities):
            msg = "Please ensure that all modalities have corresponding intensities."
            raise ValueError(msg)

        # Checks on the output behaviour and intensities
        if output_behavior is None:
            output_behavior = [0, 1]

        # Ensure that the max_sequential dictionary is
        # populated with values that make sense.
        max_sequential = AnnubesEnv.prepare_max_sequential(session, modalities, catch_prob, max_sequential)

        super().__init__(dt=dt)
        self.session = session
        self.modalities = modalities
        self.intensities = intensities
        self.stim_time = stim_time
        self.catch_prob = catch_prob
        self.max_sequential = max_sequential
        self.sequential_count = {mod: 0 for mod in max_sequential}
        self.fix_intensity = fix_intensity
        self.fix_time = fix_time
        self.iti = iti
        self.dt = dt
        self.tau = tau
        self.output_behavior = output_behavior
        self.noise_std = noise_std
        self.random_seed = random_seed
        alpha = dt / self.tau
        self.noise_factor = self.noise_std * np.sqrt(2 * alpha) / alpha
        # Set random state
        if random_seed is None:
            rng = np.random.default_rng(random_seed)
            self._random_seed = rng.integers(2**32)
        else:
            self._random_seed = random_seed
        self._rng = np.random.default_rng(self._random_seed)
        # Rewards
        if rewards is None:
            self.rewards = {"abort": -0.1, "correct": +1.0, "fail": 0.0}
        else:
            self.rewards = rewards
        self.timing = {
            "fixation": self.fix_time,
            "stimulus": self.stim_time,
            "iti": self.iti,
        }
        # Set the name of each input dimension
<<<<<<< HEAD
        obs_space_name = {
            "fixation": 0,
            "start": 1,
            **{trial: i for i, trial in enumerate(sorted(modalities), 2)},
        }
        self.observation_space = ngym.spaces.Box(low=0.0, high=1.0, shape=(len(obs_space_name),), name=obs_space_name)
=======
        obs_space_name = {"fixation": 0, "start": 1, **{trial: i for i, trial in enumerate(session, 2)}}
        self.observation_space = spaces.Box(low=0.0, high=1.0, shape=(len(obs_space_name),), name=obs_space_name)
>>>>>>> 556a27df
        # Set the name of each action value
        self.action_space = spaces.Discrete(
            n=len(self.output_behavior),
            name={"fixation": self.fix_intensity, "choice": self.output_behavior[1:]},
        )

    def _new_trial(self, **kwargs: Any) -> dict:  # type: ignore[override]
        """Internal method to generate a new trial.

        Returns:
            A dictionary containing the information of the new trial.
        """
        # Setting time periods and their order for this trial
        self.add_period(["fixation", "stimulus", "iti"])

        # Adding fixation and start signal values
        self.add_ob(self.fix_intensity, "fixation", where="fixation")
        self.add_ob(1, "stimulus", where="start")

        # Compile a dictionary of available stimulus options.
        options: dict[str | tuple[str, ...] | None, float] = {}
        for stim, prob in self.session.items():
            if not isinstance(stim, tuple):
                stim = (stim,)  # noqa: PLW2901

            if all(
                (
                    self.max_sequential[modality] is None
                    or self.sequential_count[modality] < self.max_sequential[modality]  # type: ignore[operator]
                )
                for modality in stim
            ):
                options[stim] = (1 - self.catch_prob) * prob

        # If a catch trial is allowed, add the probability here
        if self.catch_prob > 0.0 and (
            self.max_sequential[None] is None or self.sequential_count[None] < self.max_sequential[None]  # type: ignore[operator]
        ):
            options[None] = self.catch_prob

        # Select a stimulus from the available options.
        modalities = self._select_modalities(options)
        catch_trial = modalities is None

        if catch_trial:
            # Set all the GT values to 0.
            self.set_groundtruth(0, period="fixation")
            self.set_groundtruth(0, period="stimulus")
            self.set_groundtruth(0, period="iti")

            # Reset the sequential count for all modalities
            # since a catch trial breaks any sequences thereof.
            for modality in self.sequential_count:
                if modality is not None:
                    self.sequential_count[modality] = 0
            self.sequential_count[None] += 1

            modalities = []
            intensities: dict[str, float] = {}

        else:
            # Update the sequential count for the modalities that were selected.
            for modality in self.sequential_count:
                if modality in modalities:
                    self.sequential_count[modality] += 1
                else:
                    self.sequential_count[modality] = 0

            # Now we choose the values for the modalities
            intensities = {
                modality: self._rng.choice(self.intensities[modality], 1, False)[0] for modality in modalities
            }

            # Set the GT
            for modality in self.modalities:
                if modality in modalities:
                    self.add_ob(intensities[modality], "stimulus", where=modality)
                    # Add noise to the
                    self.add_randn(0, self.noise_factor, "stimulus", where=modality)
                # REVIEW: Should this be outside the `for` loop?
                self.set_groundtruth(0, period="fixation")
                self.set_groundtruth(1, period="stimulus")
                self.set_groundtruth(0, period="iti")

        # Build the trial
        self.trial = {
            "catch": catch_trial,
            "stim_types": modalities,  # TODO: Rename the dictionary key to "modalities".
            "stim_values": intensities,  # TODO: Rename the dictionary key to "intensities".
            "sequential_count": self.sequential_count,
        }

        return self.trial

    def _select_modalities(
        self,
        options: dict,
    ) -> Any:
        """Pick sitmulus types and the corrsponding intensities.

        Args:
            options: The session options to choose from.

        Returns:
            A list of stimulus types.
        """
        # Select one of several mutually exclusive options.
        # Normalise first since the probabilities might not add up to 1.
        total = sum(options.values())
        flat_options = [(k, v / total) for k, v in options.items()]

        # Select an index at random
        idx = self._rng.choice(
            np.arange(len(flat_options)),
            1,
            False,
            p=[item[1] for item in flat_options],
        )[0]

        # Now pick the key from the array.
        # This is the final set of mocalities to be presented during the trial.
        modalities = flat_options[idx][0]

        if isinstance(modalities, str):
            modalities = [modalities]

        return modalities

    def _step(self, action: int) -> tuple:  # type: ignore[override]
        """Internal method to compute the environment's response to the agent's action.

        Args:
            action: The agent's action.

        Returns:
            A tuple containing the new observation, the reward, a boolean indicating whether the trial is
            terminated, a boolean indicating whether the trial is truncated, and a dictionary containing additional
            information.
        """
        new_trial = False
        terminated = False
        truncated = False
        reward = 0
        gt = self.gt_now

        if self.in_period("fixation") or self.in_period("iti"):
            if action != 0:
                reward += self.rewards["abort"]
        elif self.in_period("stimulus"):
            if action == gt:
                reward += self.rewards["correct"]
                self.performance = 1
            else:
                reward += self.rewards["fail"]

            # End the trial when the stimulus period is over.
            # self.t represents the current time step within a trial,
            # and each step is self.dt ms.
            # self.tmax is the maximum number of time steps within a trial.
            # See self.add_period in TrialEnv for more details.
            if self.t >= self.tmax - self.dt:
                new_trial = True

        info = {"new_trial": new_trial, "gt": gt}

        if new_trial:
            info["trial"] = self.trial
            self.trial = {}

        return self.ob_now, reward, terminated, truncated, info<|MERGE_RESOLUTION|>--- conflicted
+++ resolved
@@ -294,17 +294,12 @@
             "iti": self.iti,
         }
         # Set the name of each input dimension
-<<<<<<< HEAD
         obs_space_name = {
             "fixation": 0,
             "start": 1,
             **{trial: i for i, trial in enumerate(sorted(modalities), 2)},
         }
-        self.observation_space = ngym.spaces.Box(low=0.0, high=1.0, shape=(len(obs_space_name),), name=obs_space_name)
-=======
-        obs_space_name = {"fixation": 0, "start": 1, **{trial: i for i, trial in enumerate(session, 2)}}
         self.observation_space = spaces.Box(low=0.0, high=1.0, shape=(len(obs_space_name),), name=obs_space_name)
->>>>>>> 556a27df
         # Set the name of each action value
         self.action_space = spaces.Discrete(
             n=len(self.output_behavior),
