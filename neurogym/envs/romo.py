# -*- coding: utf-8 -*-
"""
Created on Thu Feb 21 18:00:32 2019

@author: MOLANO

A parametric working memory task, based on

  Neuronal population coding of parametric working memory.
  O. Barak, M. Tsodyks, & R. Romo, JNS 2010.

  http://dx.doi.org/10.1523/JNEUROSCI.1875-10.2010

"""
import numpy as np
from gym import spaces
from neurogym.ops import tasktools
import neurogym as ngym


class Romo(ngym.EpochEnv):
    metadata = {
<<<<<<< HEAD
        'Description': '''Two-alternative forced choice task 
        in which the subject has to compare two stimuli 
        separated by a delay to decide which one has a higher frequency''',
=======
        'Description': 'Two-alternative forced choice task in which the subject has to compare two stimuli separated by a delay to decide which one has a higher frequency',
>>>>>>> dca6f3fe
        'paper_link': 'https://www.jneurosci.org/content/30/28/9424',
        'paper_name': '''Neuronal Population Coding of Parametric
        Working Memory''',
        'default_timing': {
            'fixation': ('uniform', (1500, 3000)),
            'f1': ('constant', 500),
            'delay': ('constant', 3000),
            'f2': ('constant', 500),
            'decision': ('constant', 100)},  # XXX: not specified
    }

    def __init__(self, dt=100, timing=None):
        # call ngm __init__ function
        super().__init__(dt=dt, timing=timing)

        # trial conditions
        self.choices = [1, 2]
        self.fpairs = [(18, 10), (22, 14), (26, 18), (30, 22), (34, 26)]

        # Input noise
        self.sigma = np.sqrt(2*100*0.001)
        self.sigma_dt = self.sigma / np.sqrt(self.dt)

        # Rewards
        self.R_ABORTED = -0.1
        self.R_CORRECT = +1.
        self.R_FAIL = 0.
        self.R_MISS = 0.
        self.abort = False

        # Input scaling
        self.fall = np.ravel(self.fpairs)
        self.fmin = np.min(self.fall)
        self.fmax = np.max(self.fall)

        # action and observation space
        self.action_space = spaces.Discrete(3)
        self.observation_space = spaces.Box(-np.inf, np.inf, shape=(2, ),
                                            dtype=np.float32)

    def new_trial(self, **kwargs):
        self.trial = {
            'ground_truth': self.rng.choice(self.choices),
            'fpair': self.rng.choice(self.fpairs)
        }
        self.trial.update(kwargs)
        f1, f2 = self.trial['fpair']
        if self.trial['ground_truth'] == 2:
            f1, f2 = f2, f1
        # -------------------------------------------------------------------------
        # Epochs
        # --------------------------------------------------------------------------
        self.add_epoch('fixation', after=0)
        self.add_epoch('f1', after='fixation')
        self.add_epoch('delay', after='f1')
        self.add_epoch('f2', after='delay')
        self.add_epoch('decision', after='f2', last_epoch=True)

        self.set_ob('fixation', [1, 0])
        self.set_ob('f1', [1, self.scale_p(f1)])
        self.set_ob('delay', [1, 0])
        self.set_ob('f2', [1, self.scale_p(f2)])
        self.set_ob('decision', [0, 0])
        ob = self.view_ob('f1')
        ob[:, 1] += np.random.randn(ob.shape[0]) * self.sigma_dt
        ob = self.view_ob('f2')
        ob[:, 1] += np.random.randn(ob.shape[0]) * self.sigma_dt

        self.set_groundtruth('decision', self.trial['ground_truth'])

    def scale(self, f):
        return (f - self.fmin)/(self.fmax - self.fmin)

    def scale_p(self, f):
        return (1 + self.scale(f))/2

    def scale_n(self, f):
        return (1 - self.scale(f))/2

    def _step(self, action):
        # ---------------------------------------------------------------------
        # Reward and inputs
        # ---------------------------------------------------------------------
        new_trial = False
        gt = self.gt_now
        obs = self.obs_now
        # rewards
        reward = 0
        if self.in_epoch('fixation'):
            if action != 0:
                new_trial = self.abort
                reward = self.R_ABORTED
        elif self.in_epoch('decision'):
            if action != 0:
                new_trial = True
                if action == gt:
                    reward = self.R_CORRECT
                else:
                    reward = self.R_FAIL

        return obs, reward, False, {'new_trial': new_trial, 'gt': gt}<|MERGE_RESOLUTION|>--- conflicted
+++ resolved
@@ -20,13 +20,9 @@
 
 class Romo(ngym.EpochEnv):
     metadata = {
-<<<<<<< HEAD
-        'Description': '''Two-alternative forced choice task 
-        in which the subject has to compare two stimuli 
-        separated by a delay to decide which one has a higher frequency''',
-=======
-        'Description': 'Two-alternative forced choice task in which the subject has to compare two stimuli separated by a delay to decide which one has a higher frequency',
->>>>>>> dca6f3fe
+        'Description': """Two-alternative forced choice task in which 
+        the subject has to compare two stimuli separated by a delay 
+        to decide which one has a higher frequency""",
         'paper_link': 'https://www.jneurosci.org/content/30/28/9424',
         'paper_name': '''Neuronal Population Coding of Parametric
         Working Memory''',
