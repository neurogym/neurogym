import gym
from gym.envs.registration import register


ALL_ENVS = {'ContextDecisionMaking-v0': 'neurogym.envs.contextdecisionmaking:ContextDecisionMaking',
            'DelayedComparison-v0': 'neurogym.envs.delayedcomparison:DelayedComparison',
            'PerceptualDecisionMaking-v0':
                'neurogym.envs.perceptualdecisionmaking:PerceptualDecisionMaking',
            'EconomicDecisionMaking-v0': 'neurogym.envs.economicdecisionmaking:EconomicDecisionMaking',
            'PostDecisionWager-v0': 'neurogym.envs.postdecisionwager:PostDecisionWager',
            'DelayPairedAssociation-v0':
                'neurogym.envs.delaypairedassociation:DelayPairedAssociation',
            'GoNogo-v0': 'neurogym.envs.gonogo:GoNogo',
            'ReadySetGo-v0': 'neurogym.envs.readysetgo:ReadySetGo',
            'OneTwoThreeGo-v0': 'neurogym.envs.readysetgo:OneTwoThreeGo',
            'DelayedMatchSample-v0':
                'neurogym.envs.delaymatchsample:DelayedMatchToSample',
            'DelayedMatchCategory-v0':
                'neurogym.envs.delaymatchcategory:DelayedMatchCategory',
            'DawTwoStep-v0': 'neurogym.envs.dawtwostep:DawTwoStep',
            'HierarchicalReasoning-v0': 'neurogym.envs.hierarchicalreasoning:HierarchicalReasoning',
            'MatchingPenny-v0': 'neurogym.envs.matchingpenny:MatchingPenny',
            'MotorTiming-v0': 'neurogym.envs.readysetgo:MotorTiming',
            'MultiSensoryIntegration-v0': 'neurogym.envs.multisensory:MultiSensoryIntegration',
            'Bandit-v0': 'neurogym.envs.bandit:Bandit',
            'PerceptualDecisionMakingDelayResponse-v0':
                'neurogym.envs.perceptualdecisionmaking:PerceptualDecisionMakingDelayResponse',
            'NAltPerceptualDecisionMaking-v0':
                'neurogym.envs.nalt_perceptualdecisionmaking:nalt_PerceptualDecisionMaking',
             # 'Combine-v0': 'neurogym.envs.combine:combine',
             # 'IBL-v0': 'neurogym.envs.ibl:IBL',
             # 'MemoryRecall-v0': 'neurogym.envs.memoryrecall:MemoryRecall',
            'Reaching1D-v0': 'neurogym.envs.reaching:Reaching1D',
            'Reaching1DWithSelfDistraction-v0':
                'neurogym.envs.reaching:Reaching1DWithSelfDistraction',
            'AntiReach-v0': 'neurogym.envs.antireach:AntiReach1D',
            'DelayedMatchToSampleDistractor1D-v0':
                'neurogym.envs.delaymatchsample:DelayedMatchToSampleDistractor1D',
            'IntervalDiscrimination-v0':
                'neurogym.envs.intervaldiscrimination:IntervalDiscrimination',
            'AngleReproduction-v0':
                'neurogym.envs.anglereproduction:AngleReproduction',
            'Detection-v0':
                'neurogym.envs.detection:Detection',
            'ReachingDelayResponse-v0':
                'neurogym.envs.reachingdelayresponse:ReachingDelayResponse',
            'CVLearning-v0':
                'neurogym.envs.cv_learning:CVLearning',
            'ChangingEnvironment-v0':
                'neurogym.envs.changingenvironment:ChangingEnvironment',
            'ProbabilisticReasoning-v0':
                'neurogym.envs.weatherprediction:ProbabilisticReasoning',
            'DualDelayedMatchSample-v0':
                'neurogym.envs.dualdelaymatchsample:DualDelayedMatchToSample',
<<<<<<< HEAD
            'PulseDecisionMaking-v0':
                'neurogym.envs.perceptualdecisionmaking:PulseDecisionMaking',
=======
            'Nothing-v0':
                'neurogym.envs.nothing:Nothing'
>>>>>>> 770ca11e
            }


def all_envs(tag=None):
    env_list = sorted(list(ALL_ENVS.keys()))
    if tag is None:
        return env_list
    else:
        if not isinstance(tag, str):
            raise ValueError('tag must be str, but got ', type(tag))

        new_env_list = list()
        for env in env_list:
            from_, class_ = ALL_ENVS[env].split(':')
            imported = getattr(__import__(from_, fromlist=[class_]), class_)
            env_tag = imported.metadata.get('tags', [])
            if tag in env_tag:
                new_env_list.append(env)
        return new_env_list


_all_gym_envs = [env.id for env in gym.envs.registry.all()]
for env_id in ALL_ENVS.keys():
    if env_id not in _all_gym_envs:
        register(id=env_id, entry_point=ALL_ENVS[env_id])


def all_tags():
    return ['confidence', 'context dependent', 'continuous action space', 'delayed response', 'go-no-go',
            'motor', 'multidimensional action space', 'n-alternative', 'perceptual', 'reaction time',
            'steps action space', 'supervised', 'timing', 'two-alternative', 'value-based', 'working memory']


__all__ = ['multisensory']<|MERGE_RESOLUTION|>--- conflicted
+++ resolved
@@ -52,13 +52,10 @@
                 'neurogym.envs.weatherprediction:ProbabilisticReasoning',
             'DualDelayedMatchSample-v0':
                 'neurogym.envs.dualdelaymatchsample:DualDelayedMatchToSample',
-<<<<<<< HEAD
             'PulseDecisionMaking-v0':
                 'neurogym.envs.perceptualdecisionmaking:PulseDecisionMaking',
-=======
             'Nothing-v0':
                 'neurogym.envs.nothing:Nothing'
->>>>>>> 770ca11e
             }
 
 
