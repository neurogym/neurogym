--- conflicted
+++ resolved
@@ -37,20 +37,11 @@
 
     # Epoch durations
     fixation = 0
-<<<<<<< HEAD
     dpa1 = 1000
     delay_min = 1000  # Original paper: 13000
     delay_max = 1001
     dpa2 = 1000
     resp_delay = 1000
-=======
-    dpa1 = 500
-    delay_min = 500  # Original paper: 13000
-    delay_max = 501
-    delay_mean = (delay_min + delay_max) / 2
-    dpa2 = 500
-    resp_delay = 500
->>>>>>> 0e2c37b7
     decision = 500
     mean_trial_duration = fixation + dpa1 + delay_mean + dpa2 +\
         resp_delay + decision
