--- conflicted
+++ resolved
@@ -79,17 +79,8 @@
         assert ob[0] == ((i + 1) % 5) + 1  # each trial is 5 steps
 
 
-<<<<<<< HEAD
-class TestEnv(ngym.TrialEnv):
-    # Keep this here to prevent PyTest from trying
-    # to load tests from this class.
-    __test__ = False
-
-    def __init__(self, dt: int, timing: dict) -> None:
-=======
 class DummyEnv(ngym.TrialEnv):
     def __init__(self, dt: int, timing: dict, seed: int = 42) -> None:
->>>>>>> 8aea294d
         super().__init__(dt=dt)
         self.seed(seed)
         self.timing = timing
@@ -116,32 +107,6 @@
 @pytest.mark.parametrize(
     ("timing", "expected_stats"),
     [
-<<<<<<< HEAD
-        # Simple integer/float timing values
-        ({"fixation": 300, "stimulus": 500, "decision": 200}, 10),
-        # Uniform distribution
-        ({"fixation": 300, "stimulus": ["uniform", [400, 600]], "decision": 200}, 10),
-        # Truncated exponential distribution
-        (
-            {
-                "fixation": 300,
-                "stimulus": ["truncated_exponential", [400, 100, 300, 500]],
-                "decision": 200,
-            },
-            9,
-        ),
-        # Choice distribution
-        (
-            {"fixation": 300, "stimulus": ["choice", [300, 400, 500]], "decision": 200},
-            9,
-        ),
-        # List of values for random choice
-        ({"fixation": 300, "stimulus": [400, 500, 600], "decision": 200}, 10),
-        # Constant value
-        ({"fixation": 300, "stimulus": ["constant", 450], "decision": 200}, 9.5),
-        # Empty timing
-        ({}, 0),
-=======
         # Fixed timing (exact values)
         (
             {"fixation": 300, "stimulus": 500, "decision": 200},
@@ -164,7 +129,6 @@
             {"fixation": 300, "stimulus": ["choice", [300, 400, 500]], "decision": 200},
             {"mean": 9, "std": 0, "percentile_95": 9, "max": 9},
         ),
->>>>>>> 8aea294d
     ],
 )
 def test_trial_length_stats(timing, expected_stats):
