--- conflicted
+++ resolved
@@ -55,22 +55,15 @@
     "ruff >= 0.8.0",
     "mypy",
     # docs
-<<<<<<< HEAD
     "mkdocs",
     "mkdocs-material",
     "mkdocs-exclude",
     "mkdocs-redirects",
     "mkdocstrings-python",
     "mike",
-    "mkdocs-jupyter"
-=======
-    "sphinx",
-    "sphinx_rtd_theme",
-    "sphinxcontrib.katex",
-    "nbsphinx",
+    "mkdocs-jupyter",
     # release
     "bump-my-version",
->>>>>>> cd8f18eb
 ]
 publishing = ["build", "twine", "wheel"]
 tutorials = ["notebook"]
