--- conflicted
+++ resolved
@@ -20,23 +20,14 @@
     "Programming Language :: Python :: 3.12",
 ]
 dependencies = [
-<<<<<<< HEAD
     "pydantic-settings",
-    "gymnasium==0.29.*",
     "loguru",
-    "matplotlib",
-    "numpy",
-    "sb3-contrib",
-    "scipy",
-    "stable-baselines3>=2.3.2",
     "tqdm",
     "tomlkit",
-=======
     "numpy==2.1.*",
     "gymnasium==0.29.*",
     "matplotlib==3.9.*",
     "scipy==1.14.*",
->>>>>>> 8aea294d
 ]
 description = "NeuroGym: Gymnasium-style Cognitive Neuroscience Tasks"
 keywords = [
@@ -61,11 +52,8 @@
     # code style
     "ruff==0.9.*",
     "mypy",
-<<<<<<< HEAD
     "types-docutils",
-=======
     "scipy-stubs",
->>>>>>> 8aea294d
     # docs
     "mkdocs",
     "mkdocs-material",
@@ -80,10 +68,7 @@
 publishing = ["build", "twine", "wheel"]
 tutorials = ["notebook"]
 env_specific = ["psychopy"]
-<<<<<<< HEAD
-=======
 rl = ["stable-baselines3>=2.3.2", "sb3-contrib"]
->>>>>>> 8aea294d
 
 [project.urls]
 Repository = "https://github.com/neurogym/neurogym"
